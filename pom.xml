--- conflicted
+++ resolved
@@ -62,11 +62,8 @@
         <module>warcraft4j-wowhead</module>
         <module>warcraft4j-addon</module>
         <module>warcraft4j-wowclient</module>
-<<<<<<< HEAD
+        <module>warcraft4j-casc</module>
         <module>warcraft4j-webapp</module>
-=======
-        <module>warcraft4j-casc</module>
->>>>>>> 1d787398
     </modules>
 
     <!-- Project properties -->
