--- conflicted
+++ resolved
@@ -34,8 +34,6 @@
             <version>1.10</version>
         </dependency>
         <dependency>
-<<<<<<< HEAD
-=======
             <groupId>org.apache.httpcomponents</groupId>
             <artifactId>httpclient</artifactId>
             <version>4.4</version>
@@ -46,7 +44,6 @@
             <version>4.4</version>
         </dependency>
         <dependency>
->>>>>>> 13e6df16
             <groupId>org.slf4j</groupId>
             <artifactId>slf4j-api</artifactId>
         </dependency>
